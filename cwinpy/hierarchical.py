--- conflicted
+++ resolved
@@ -1342,35 +1342,6 @@
             grid = self._grid_interp_values
 
             # generate KDEs from samples and create spline interpolants
-<<<<<<< HEAD
-            for i, psamples in enumerate(self._posterior_samples):
-                try:
-                    # get reflected samples
-                    samps = np.concatenate((psamples, -psamples))
-
-                    # calculate KDE
-                    kde = gaussian_kde(samps, bw_method=self._bw)
-
-                    # use log pdf for the kde
-                    interpvals = kde.logpdf(self._grid_interp_values) + np.log(
-                        2.0
-                    )  # multiply by 2 so pdf normalises to 1
-                except Exception as e:
-                    raise RuntimeError("Problem creating KDE: {}".format(e))
-
-                # convert posterior to likelihood (if possible)
-                if np.isfinite(self._log_evidence[i]):
-                    # multiply by evidence
-                    interpvals += self._log_evidence[i]
-
-                # divide by prior
-                interpvals -= self._pulsar_priors[i].ln_prob(self._grid_interp_values)
-
-                # create and add interpolator (the tck tuple for a B-spline)
-                self._likelihood_kdes_interp.append(
-                    splrep(self._grid_interp_values, interpvals)
-                )
-=======
             nkdes = len(self._likelihood_kdes_interp)
             if len(self._posterior_samples) > nkdes:
                 for i in range(nkdes, len(self._posterior_samples)):
@@ -1403,7 +1374,6 @@
                     self._likelihood_kdes_interp.append(
                         splrep(self._grid_interp_values, interpvals)
                     )
->>>>>>> 4631b9f5
 
             likelihoods = self._likelihood_kdes_interp
 
