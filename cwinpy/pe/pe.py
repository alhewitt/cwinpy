"""
Run known pulsar parameter estimation using bilby.
"""

import ast
import configparser
import glob
import json
import os
import signal
import sys
import warnings
from argparse import ArgumentParser

import bilby
import cwinpy
import numpy as np
from bilby_pipe.bilbyargparser import BilbyArgParser
from bilby_pipe.input import Input
from bilby_pipe.job_creation.dag import Dag
from bilby_pipe.job_creation.node import Node
from bilby_pipe.utils import (
    CHECKPOINT_EXIT_CODE,
    BilbyPipeError,
    check_directory_exists_and_if_not_mkdir,
    convert_string_to_dict,
    parse_args,
)
from configargparse import DefaultConfigFileParser
from lalpulsar.PulsarParametersWrapper import PulsarParametersPy

from ..data import HeterodynedData, MultiHeterodynedData
from ..likelihood import TargetedPulsarLikelihood
<<<<<<< HEAD
from ..utils import is_par_file, sighandler
=======
from ..utils import is_par_file


def sighandler(signum, frame):
    # perform periodic eviction with exit code 77
    # see https://git.ligo.org/lscsoft/bilby_pipe/-/commit/c63c3e718f20ce39b0340da27fb696c49409fcd8  # noqa: E501
    sys.exit(CHECKPOINT_EXIT_CODE)
>>>>>>> a1426904


def create_pe_parser():
    """
    Create the argument parser.
    """

    description = """\
A script to use Bayesian inference to estimate the parameters of a \
continuous gravitational-wave signal from a known pulsar."""

    parser = BilbyArgParser(
        prog=sys.argv[0],
        description=description,
        ignore_unknown_config_file_keys=False,
        allow_abbrev=False,
    )
    parser.add("--config", type=str, is_config_file=True, help="Configuration ini file")
    parser.add(
        "--version",
        action="version",
        version="%(prog)s {version}".format(version=cwinpy.__version__),
    )
    parser.add(
        "--periodic-restart-time",
        default=43200,
        type=int,
        help=(
            "Time after which the job will be self-evicted with code 77. "
            "After this, condor will restart the job. Default is 43200s. "
            "This is used to decrease the chance of HTCondor hard evictions."
        ),
    )

    pulsarparser = parser.add_argument_group("Pulsar inputs")
    pulsarparser.add(
        "--par-file",
        required=True,
        type=str,
        help=("The path to a TEMPO(2) style file containing the pulsar parameters."),
    )

    dataparser = parser.add_argument_group("Data inputs")
    dataparser.add(
        "-d",
        "--detector",
        action="append",
        help=(
            "The abbreviated name of a detector to analyse. "
            "Multiple detectors can be passed with multiple "
            "arguments, e.g., --detector H1 --detector L1."
        ),
    )
    dataparser.add(
        "--data-file",
        action="append",
        help=(
            "The path to a heterodyned data file for a given "
            "detector. The format should be of the form "
            '"DET:PATH",  where DET is the detector name. '
            "Multiple files can be passed with multiple "
            "arguments, e.g., --data-file H1:H1data.txt "
            "--data-file L1:L1data.txt. This data will be assumed "
            "to be that in a search for a signal from the l=m=2 "
            "mass quadrupole and therefore heterodyned at twice "
            "the source's rotation frequency. To add data "
            "explicitly setting the heterodyned frequency at twice "
            'the rotation frequency use "--data-file-2f", or for '
            'data at the rotation frequency use "--data-file-1f".'
        ),
    )
    dataparser.add(
        "--data-file-2f",
        action="append",
        help=(
            "The path to a data file for a given detector where "
            "the data is explicitly given as being heterodyned at "
            "twice the source's rotation frequency. The inputs "
            "should be in the same format as those given to the "
            '"--data-file" flag. This flag should generally be '
            'preferred over the use of "--data-file".'
        ),
    )
    dataparser.add(
        "--data-file-1f",
        action="append",
        help=(
            "The path to a data file for a given detector where "
            "the data is explicitly given as being heterodyned at "
            "the source's rotation frequency. The inputs should "
            "be in the same format as those given to the "
            '"--data-file" flag.'
        ),
    )
    dataparser.add(
        "--data-kwargs",
        help=(
            "A Python dictionary containing keywords to pass to "
            "the HeterodynedData object."
        ),
    )

    simparser = parser.add_argument_group("Simulated data")
    simparser.add(
        "--inj-par",
        type=str,
        help=(
            "The path to a TEMPO(2) style file containing the "
            'parameters of a simulated signal to "inject" into the '
            "data."
        ),
    )
    simparser.add(
        "--inj-times",
        help=(
            "A Python list of pairs of times between which to add "
            'the simulated signal (specified by the "--inj-par" '
            "flag) to the data. By default the signal is added into "
            "the whole data set."
        ),
    )
    simparser.add(
        "--show-truths",
        action="store_true",
        default=False,
        help=(
            "If plotting the results, setting this flag will "
            'overplot the "true" signal values. If adding a '
            "simulated signal then these parameter values will be "
            'taken from the file specified by the "--inj-par" flag, '
            "otherwise the values will be taken from the file "
            'specified by the "--par-file" flag.'
        ),
    )
    simparser.add(
        "--fake-asd",
        action="append",
        help=(
            "This flag sets the code to perform the analysis on "
            "simulated Gaussian noise, with data samples drawn from "
            "a Gaussian distribution defined by a given amplitude "
            "spectral density. The flag is set in a similar way to "
            'the "--data-file" flag. The argument can either be a '
            "float giving an ASD value, or a string containing a "
            "detector alias to produce noise from the design curve "
            "for that detector, or a string containing a path to a "
            "file with the noise curve for a detector. This can be "
            'used in conjunction with the "--detector" flag, e.g., '
            '"--detector H1 --fake-asd 1e-23", or without the '
            '"--detector" flag, e.g., "--fake-asd H1:1e-23". Values '
            "for multiple detectors can be passed by repeated use "
            "of the flag, noting that if used in conjunction with "
            'the "--detector" flag detectors and ASD values should '
            'be added in the same order, e.g., "--detector H1 '
            '--fake-asd H1 --detector L1 --fake-asd L1". This flag '
            'is ignored if "--data-file" values for the same '
            "detector have already been passed. The fake data that "
            "is produced is assumed to be that for a signal at "
            "twice the source rotation frequency. To explicitly set "
            "fake data at once or twice the rotation frequency "
            'use the "--fake-asd-1f" and "--fake-asd-2f" flags '
            "instead."
        ),
    )
    simparser.add(
        "--fake-asd-1f",
        action="append",
        help=(
            "This flag sets the data to be Gaussian noise "
            "explicitly for a source emitting at the rotation "
            'frequency. See the documentation for "--fake-asd" for '
            "details of its use."
        ),
    )
    simparser.add(
        "--fake-asd-2f",
        action="append",
        help=(
            "This flag sets the data to be Gaussian noise "
            "explicitly for a source emitting at twice the rotation "
            'frequency. See the documentation for "--fake-asd" for '
            "details of its use."
        ),
    )
    simparser.add(
        "--fake-sigma",
        action="append",
        help=(
            'This flag is equivalent to "--fake-asd", but '
            "instead of taking in an amplitude spectral density "
            "value it takes in a noise standard deviation."
        ),
    )
    simparser.add(
        "--fake-sigma-1f",
        action="append",
        help=(
            'This flag is equivalent to "--fake-asd-1f", but '
            "instead of taking in an amplitude spectral density "
            "value it takes in a noise standard deviation."
        ),
    )
    simparser.add(
        "--fake-sigma-2f",
        action="append",
        help=(
            'This flag is equivalent to "--fake-asd-2f", but '
            "instead of taking in an amplitude spectral density "
            "value it takes in a noise standard deviation."
        ),
    )
    simparser.add(
        "--fake-start",
        action="append",
        help=(
            "The GPS start time for generating simulated noise "
            "data. This be added for each detector in the same way "
            'as used in the "--fake-asd" command (default: '
            "1000000000)."
        ),
    )
    simparser.add(
        "--fake-end",
        action="append",
        help=(
            "The GPS end time for generating simulated noise data. "
            "This be added for each detector in the same way as "
            'used in the "--fake-asd" command (default: '
            "1000086400)"
        ),
    )
    simparser.add(
        "--fake-dt",
        action="append",
        help=(
            "The time step for generating simulated noise data. "
            "This be added for each detector in the same way as "
            'used in the "--fake-asd" command (default: 60)'
        ),
    )
    simparser.add(
        "--fake-seed",
        type=int,
        help=(
            "A positive integer random number generator seed used "
            "when generating the simulated data noise."
        ),
    )

    outputparser = parser.add_argument_group("Output")
    outputparser.add("-o", "--outdir", help="The output directory for the results")
    outputparser.add("-l", "--label", help="The output filename label for the results")
    outputparser.add(
        "--output-snr",
        action="store_true",
        default=False,
        help=(
            "Set this flag to output the maximum likelihood and maximum "
            "a-posteriori recovered signal-to-noise ratio. If adding "
            "an injection this will also output the injected signal SNR. "
            "These values will be output to a JSON file in the supplied "
            "output directory, and using the supplied label, with a file "
            "extension of '.snr'."
        ),
    )

    samplerparser = parser.add_argument_group("Sampler inputs")
    samplerparser.add(
        "-s",
        "--sampler",
        default="dynesty",
        help=("The sampling algorithm to use bilby (default: " "%(default)s)"),
    )
    samplerparser.add(
        "--sampler-kwargs",
        help=(
            "The keyword arguments for running the sampler. This should be in "
            "the format of a standard Python dictionary and must be given "
            "within quotation marks, e.g., \"{'Nlive':1000}\"."
        ),
    )
    samplerparser.add(
        "--likelihood",
        default="studentst",
        help=(
            "The name of the likelihood function to use. This can be either "
            '"studentst" or "gaussian".'
        ),
    )
    samplerparser.add(
        "--numba",
        action="store_true",
        default=False,
        help=("Set this flag to use enable to likelihood calculation using " "numba."),
    )
    samplerparser.add(
        "--prior",
        type=str,
        required=True,
        help=(
            "The path to a bilby-style prior file defining the parameters to "
            "be estimated and their prior probability distributions."
        ),
    )
    samplerparser.add(
        "--grid",
        action="store_true",
        default=False,
        help=(
            "Set this flag to evaluate the posterior over a grid rather than "
            "using a stochastic sampling method."
        ),
    )
    samplerparser.add(
        "--grid-kwargs",
        help=(
            "The keyword arguments for running the posterior evaluation over "
            "a grid. This should be a the format of a standard Python "
            "dictionary, and must be given within quotation marks, "
            "e.g., \"{'grid_size':100}\"."
        ),
    )

    ephemparser = parser.add_argument_group("Solar System Ephemeris inputs")
    ephemparser.add(
        "--ephem-earth",
        type=str,
        help=(
            "The path to a file providing the Earth ephemeris. If "
            "not supplied, the code will attempt to automatically "
            "find the appropriate file."
        ),
    )
    ephemparser.add(
        "--ephem-sun",
        type=str,
        help=(
            "The path to a file providing the Sun ephemeris. If not "
            "supplied, the code will attempt to automatically find "
            "the appropriate file."
        ),
    )

    return parser


class PERunner(object):
    """
    Set up and run the known pulsar parameter estimation.

    Parameters
    ----------
    kwargs: dict
        A dictionary of analysis setup parameters.
    """

    def __init__(self, kwargs):
        self.set_parameters(kwargs)
        self.set_likelihood()

    def set_parameters(self, kwargs):
        """
        Set the run parameters and their defaults.

        Parameters
        ----------
        kwargs: dict
            Dictionary of run parameters.
        """

        if not isinstance(kwargs, dict):
            raise TypeError("Argument must be a dictionary")

        # remove any None keyword values
        for key in list(kwargs.keys()):
            if kwargs[key] is None:
                kwargs.pop(key)

        # keyword arguments for creating the HeterodynedData objects
        self.datakwargs = kwargs.get("data_kwargs", {})

        if "par_file" not in kwargs:
            raise KeyError("A pulsar parameter file must be provided")
        else:
            self.datakwargs["par"] = kwargs["par_file"]

        # injection parameters
        self.datakwargs.setdefault("injpar", kwargs.get("inj_par", None))
        self.datakwargs.setdefault(
            "inject", (False if self.datakwargs["injpar"] is None else True)
        )

        # get list of times at which to inject the signal
        self.datakwargs.setdefault("injtimes", kwargs.get("inj_times", None))
        try:
            self.datakwargs["injtimes"] = ast.literal_eval(self.datakwargs["injtimes"])
        except (ValueError, SyntaxError):
            pass

        if self.datakwargs["injtimes"] is not None:
            if not isinstance(self.datakwargs["injtimes"], (list, np.ndarray)):
                raise TypeError("Injection times must be a list")

        # get solar system ephemeris information if provided
        self.datakwargs.setdefault("ephemearth", kwargs.get("ephem_earth", None))
        self.datakwargs.setdefault("ephemsun", kwargs.get("ephem_sun", None))

        # data parameters
        if "detector" in kwargs:
            if isinstance(kwargs["detector"], str):
                detectors = [kwargs["detector"]]
            elif isinstance(kwargs["detector"], list):
                detectors = []
                for det in kwargs["detector"]:
                    try:
                        thisdet = det
                    except (ValueError, SyntaxError):
                        thisdet = det

                    if isinstance(det, str):
                        detectors.append(det)
                    else:
                        raise TypeError("Detector must be a string")
        else:
            detectors = None

        # empty heterodyned data object
        self.hetdata = MultiHeterodynedData()

        # set the heterodyned data structure
        resetdetectors = True if detectors is None else False
        if (
            "data_file" in kwargs
            or "data_file_1f" in kwargs
            or "data_file_2f" in kwargs
        ):
            data2f = []
            for kw in ["data_file", "data_file_2f"]:
                if kw in kwargs:
                    try:
                        data2f = convert_string_to_dict(kwargs[kw][0], kw)
                    except (
                        ValueError,
                        SyntaxError,
                        BilbyPipeError,
                        TypeError,
                        IndexError,
                        KeyError,
                    ):
                        data2f = kwargs[kw]
                    break

            data1f = []
            if "data_file_1f" in kwargs:
                try:
                    data1f = convert_string_to_dict(
                        kwargs["data_file_1f"][0], "data_file_1f"
                    )
                except (
                    ValueError,
                    SyntaxError,
                    BilbyPipeError,
                    TypeError,
                    IndexError,
                    KeyError,
                ):
                    data1f = kwargs["data_file_1f"]

            if isinstance(data2f, str):
                # make into a list
                data2f = [data2f]

            if isinstance(data1f, str):
                # make into a list
                data1f = [data1f]

            for freq, data in zip([1.0, 2.0], [data1f, data2f]):
                self.datakwargs["freqfactor"] = freq

                if isinstance(data, dict):
                    # make into a list
                    if detectors is None:
                        detectors = list(data.keys())
                    else:
                        for det in data.keys():
                            if det not in detectors:
                                data.pop(det)

                    data = list(data.values())

                if isinstance(data, list):
                    # pass through list and check strings
                    for i, dfile in enumerate(data):
                        detdata = dfile.split(":")  # split detector and path

                        if len(detdata) == 2:
                            if detectors is not None:
                                if detdata[0] not in detectors:
                                    raise ValueError(
                                        "Data file does not have consistent detector"
                                    )
                            thisdet = detdata[0]
                            thisdata = detdata[1]
                        elif len(detdata) == 1 and detectors is not None:
                            try:
                                thisdet = detectors[i]
                            except Exception as e:
                                raise ValueError(
                                    "Detectors is not a list: {}".format(e)
                                )
                            thisdata = dfile
                        else:
                            raise ValueError(
                                "Data string must be of the form 'DET:FILEPATH'"
                            )

                        self.hetdata.add_data(
                            HeterodynedData(
                                data=thisdata, detector=thisdet, **self.datakwargs
                            )
                        )
                else:
                    raise TypeError("Data files are not of a recognised type")

                # remove any detectors than are not requested
                if detectors is not None:
                    for det in list(self.hetdata.detectors):
                        if det not in detectors:
                            self.hetdata.pop(det)

        # set fake data
        detectors = None if resetdetectors else detectors
        if (
            "fake_asd" in kwargs
            or "fake_asd_1f" in kwargs
            or "fake_asd_2f" in kwargs
            or "fake_sigma" in kwargs
            or "fake_sigma_1f" in kwargs
            or "fake_sigma_2d" in kwargs
        ):

            starts = kwargs.get("fake_start", 1000000000)  # default start time
            ends = kwargs.get("fake_end", 1000086400)  # default end time
            dts = kwargs.get("fake_dt", 60)  # default time step
            ftimes = kwargs.get("fake_times", None)  # time array(s)
            fseed = kwargs.get("fake_seed", None)  # data seed

            fakeasd2f = []
            issigma2f = False
            for kw in ["fake_asd", "fake_asd_2f", "fake_sigma", "fake_sigma_2f"]:
                if kw in kwargs:
                    try:
                        fakeasd2f = convert_string_to_dict(kwargs[kw][0], kw)
                    except (
                        ValueError,
                        SyntaxError,
                        BilbyPipeError,
                        TypeError,
                        IndexError,
                        KeyError,
                    ):
                        fakeasd2f = kwargs[kw]
                    if "sigma" in kw:
                        issigma2f = True
                        break

            fakeasd1f = []
            issigma1f = False
            for kw in ["fake_asd_1f", "fake_sigma_1f"]:
                if kw in kwargs:
                    try:
                        fakeasd1f = convert_string_to_dict(kwargs[kw][0], kw)
                    except (
                        ValueError,
                        SyntaxError,
                        BilbyPipeError,
                        TypeError,
                        IndexError,
                        KeyError,
                    ):
                        fakeasd1f = kwargs[kw]
                    if "sigma" in kw:
                        issigma1f = True
                        break

            if isinstance(starts, str):
                try:
                    starts = convert_string_to_dict(starts[0], "fake_start")
                except (
                    ValueError,
                    SyntaxError,
                    BilbyPipeError,
                    TypeError,
                    IndexError,
                    KeyError,
                ):
                    pass

            if isinstance(ends, str):
                try:
                    ends = convert_string_to_dict(ends[0], "fake_end")
                except (
                    ValueError,
                    SyntaxError,
                    BilbyPipeError,
                    TypeError,
                    IndexError,
                    KeyError,
                ):
                    pass

            if isinstance(dts, str):
                try:
                    dts = convert_string_to_dict(dts[0], "fake_dt")
                except (
                    ValueError,
                    SyntaxError,
                    BilbyPipeError,
                    TypeError,
                    IndexError,
                    KeyError,
                ):
                    pass

            if isinstance(starts, int):
                if detectors is None:
                    starts = [starts]
                else:
                    starts = len(detectors) * [starts]

            if isinstance(ends, int):
                if detectors is None:
                    ends = [ends]
                else:
                    ends = len(detectors) * [ends]

            if isinstance(dts, int):
                if detectors is None:
                    dts = [dts]
                else:
                    dts = len(detectors) * [dts]

            if isinstance(ftimes, (np.ndarray, list)) or ftimes is None:
                if len(np.shape(ftimes)) == 1 or ftimes is None:
                    if detectors is None:
                        ftimes = [ftimes]
                    else:
                        ftimes = len(detectors) * [ftimes]

            if isinstance(fakeasd2f, (str, float)):
                # make into a list
                if detectors is None:
                    fakeasd2f = [fakeasd2f]
                else:
                    fakeasd2f = len(detectors) * [fakeasd2f]

            if isinstance(fakeasd1f, (str, float)):
                # make into a list
                if detectors is None:
                    fakeasd1f = [fakeasd1f]
                else:
                    fakeasd1f = len(detectors) * [fakeasd1f]

            # set random seed
            rstate = None
            if fseed is not None:
                rstate = np.random.RandomState(fseed)

            for freq, fakedata, issigma in zip(
                [1.0, 2.0], [fakeasd1f, fakeasd2f], [issigma1f, issigma2f]
            ):
                self.datakwargs["freqfactor"] = freq
                self.datakwargs["issigma"] = issigma
                self.datakwargs["fakeseed"] = rstate

                if isinstance(fakedata, dict):
                    # make into a list
                    if detectors is None:
                        detectors = list(fakedata.keys())
                    else:
                        for det in fakedata.keys():
                            if det not in detectors:
                                fakedata.pop(det)

                    fakedata = list(fakedata.values())

                if isinstance(starts, dict):
                    # make into a list
                    if list(starts.keys()) != detectors:
                        raise ValueError(
                            "Fake data start times do not "
                            "contain consistent detectors"
                        )
                    else:
                        starts = list(starts.values())

                if isinstance(ends, dict):
                    # make into a list
                    if list(ends.keys()) != detectors:
                        raise ValueError(
                            "Fake data end times do not contain consistent detectors"
                        )
                    else:
                        ends = list(ends.values())

                if isinstance(dts, dict):
                    # make into a list
                    if list(dts.keys()) != detectors:
                        raise ValueError(
                            "Fake data time steps do not "
                            "contain consistent detectors"
                        )
                    else:
                        dts = list(dts.values())

                if isinstance(ftimes, dict):
                    # make into a list
                    if list(ftimes.keys()) != detectors:
                        raise ValueError(
                            "Fake data time arrays do not "
                            "contain consistent detectors"
                        )
                    else:
                        ftimes = list(ftimes.values())

                if len(fakedata) > 0:
                    if len(starts) == 1 and len(fakedata) > 1:
                        starts = len(fakedata) * starts

                    if len(ends) == 1 and len(fakedata) > 1:
                        ends = len(fakedata) * ends

                    if len(dts) == 1 and len(fakedata) > 1:
                        dts = len(fakedata) * dts

                    if len(ftimes) == 1 and len(fakedata) > 1:
                        ftimes = len(fakedata) * ftimes

                    if (
                        len(fakedata) != len(starts)
                        or len(fakedata) != len(ends)
                        or len(fakedata) != len(dts)
                        or len(fakedata) != len(ftimes)
                    ):
                        raise ValueError(
                            "Fake data values and times are not consistent"
                        )

                if isinstance(fakedata, list):
                    # parse through list
                    detidx = 0
                    for fdata, start, end, dt, ftime in zip(
                        fakedata, starts, ends, dts, ftimes
                    ):
                        try:
                            # make sure value is a string so it can be "split"
                            detfdata = (
                                str(fdata).replace("'", "").replace('"', "").split(":")
                            )
                        except Exception as e:
                            raise TypeError(
                                "Fake data value is the wrong type: {}".format(e)
                            )

                        if ftime is None:
                            try:
                                # make sure values are strings so they can be
                                # "split"
                                detstart = str(start).split(":")
                                detend = str(end).split(":")
                                detdt = str(dt).split(":")
                            except Exception as e:
                                raise TypeError(
                                    "Fake time value is the wrong type: {}".format(e)
                                )

                        if len(detfdata) == 2:
                            if detectors is not None:
                                if detfdata[0] not in detectors:
                                    raise ValueError(
                                        "Fake data input does not have "
                                        "consistent detector"
                                    )

                            try:
                                asdval = float(detfdata[1])
                            except ValueError:
                                asdval = detfdata[1]

                            thisdet = detfdata[0]

                            # check if actual data already exists
                            if thisdet in self.hetdata.detectors:
                                for het in self.hetdata[thisdet]:
                                    if het.freq_factor == freq:
                                        # data already exists
                                        continue

                            if ftime is None:
                                for detcheck in [detstart, detend, detdt]:
                                    if len(detcheck) == 2:
                                        if detcheck[0] != thisdet:
                                            raise ValueError("Inconsistent detectors!")

                                try:
                                    int(detcheck[-1])
                                except ValueError:
                                    raise TypeError("Problematic type!")

                                ftime = np.arange(
                                    int(detstart[-1]), int(detend[-1]), int(detdt[-1])
                                )
                        elif len(detfdata) == 1:
                            if detectors is not None:
                                try:
                                    asdval = float(detfdata[0])
                                except ValueError:
                                    asdval = detfdata[0]

                                try:
                                    thisdet = detectors[detidx]
                                    detidx += 1
                                except Exception as e:
                                    raise ValueError(
                                        "Detectors is not a list: {}".format(e)
                                    )
                            else:
                                thisdet = detfdata[0]
                                asdval = detfdata[0]  # get ASD for the given detector

                            # check if actual data already exists
                            if thisdet in self.hetdata.detectors:
                                for het in self.hetdata[thisdet]:
                                    if het.freq_factor == freq:
                                        # data already exists
                                        continue

                            if ftime is None:
                                for detcheck in [detstart, detend, detdt]:
                                    if len(detcheck) == 2:
                                        if detcheck[0] != thisdet:
                                            raise ValueError("Inconsistent detectors!")

                                try:
                                    int(detcheck[-1])
                                except ValueError:
                                    raise TypeError("Problematic type!")

                                ftime = np.arange(
                                    int(detstart[-1]), int(detend[-1]), int(detdt[-1])
                                )
                        else:
                            raise ValueError(
                                "Fake data string must be of the form 'DET:ASD'"
                            )

                        self.hetdata.add_data(
                            HeterodynedData(
                                fakeasd=asdval,
                                detector=thisdet,
                                times=ftime,
                                **self.datakwargs
                            )
                        )
                else:
                    raise TypeError("Fake data not of the correct type")

        if len(self.hetdata) == 0:
            raise ValueError("No data has been supplied!")

        # sampler parameters
        self.sampler = kwargs.get("sampler", "dynesty")
        self.sampler_kwargs = kwargs.get("sampler_kwargs", {})
        if isinstance(self.sampler_kwargs, str):
            try:
                self.sampler_kwargs = ast.literal_eval(self.sampler_kwargs)
            except (ValueError, SyntaxError):
                raise ValueError("Unable to parse sampler keyword arguments")
        self.use_grid = kwargs.get("grid", False)
        self.grid_kwargs = kwargs.get("grid_kwargs", {})
        if isinstance(self.grid_kwargs, str):
            try:
                self.grid_kwargs = ast.literal_eval(self.grid_kwargs)
            except (ValueError, SyntaxError):
                raise ValueError("Unable to parse grid keyword arguments")
        self.likelihoodtype = kwargs.get("likelihood", "studentst")
        self.numba = kwargs.get("numba", False)
        self.prior = kwargs.get("prior", None)
        if not isinstance(self.prior, (str, dict, bilby.core.prior.PriorDict)):
            raise ValueError("The prior is not defined")
        else:
            try:
                self.prior = bilby.core.prior.PriorDict.from_json(self.prior)
            except Exception as e1:
                try:
                    self.prior = bilby.core.prior.PriorDict(self.prior)
                except Exception as e2:
                    raise RuntimeError(
                        "Problem setting prior dictionary: {}\n{}".format(e1, e2)
                    )

        # output parameters
        if "outdir" in kwargs:
            self.sampler_kwargs.setdefault("outdir", kwargs.get("outdir"))
        if "label" in kwargs:
            self.sampler_kwargs.setdefault("label", kwargs.get("label"))

        self.outputsnr = kwargs.get("output_snr", False)

        show_truths = kwargs.get("show_truths", False)
        if show_truths or self.outputsnr:
            # don't overwrite 'injection_parameters' is they are already defined
            if "injection_parameters" not in self.sampler_kwargs:
                if self.datakwargs["injpar"] is not None:
                    injpartmp = self.hetdata.to_list[0].injpar
                else:
                    injpartmp = self.hetdata.to_list[0].par

                # get "true" values of any parameters in the prior
                injtruths = {}
                for key in self.prior:
                    injtruths[key] = injpartmp[key.upper()]

                    # check iota and theta
                    if key.lower() in ["iota", "theta"]:
                        if (
                            injtruths[key] is None
                            and injpartmp["COS{}".format(key.upper())] is not None
                        ):
                            injtruths[key] = np.arccos(
                                injpartmp["COS{}".format(key.upper())]
                            )
                    elif key.lower() in ["cosiota", "costheta"]:
                        if (
                            injtruths[key] is None
                            and injpartmp[key[3:].upper()] is not None
                        ):
                            injtruths[key] = np.cos(injpartmp[key[3:].upper()])

                self.sampler_kwargs.update({"injection_parameters": injtruths})

        # set use_ratio to False by default
        if "use_ratio" not in self.sampler_kwargs:
            self.sampler_kwargs["use_ratio"] = False

        # turn off check_point_plot for dynesty by default
        if self.sampler == "dynesty" and "check_point_plot" not in self.sampler_kwargs:
            self.sampler_kwargs["check_point_plot"] = False

        # default restart time to 1000000 seconds if not running through CLI
        self.periodic_restart_time = kwargs.get("periodic_restart_time", 10000000)

    def set_likelihood(self):
        """
        Set the likelihood function.
        """

        self.likelihood = TargetedPulsarLikelihood(
            data=self.hetdata,
            priors=self.prior,
            likelihood=self.likelihoodtype,
            numba=self.numba,
        )

    def run_sampler(self):
        """
        Run bilby to sample the posterior.

        Returns
        -------
        res
            A bilby Results object.
        """

        # restart the job after 10800 seconds (for if running on Condor to
        # prevent hard evictions)
        signal.signal(signal.SIGALRM, handler=sighandler)
        signal.alarm(self.periodic_restart_time)

        self.result = bilby.run_sampler(
            sampler=self.sampler,
            priors=self.prior,
            likelihood=self.likelihood,
            **self.sampler_kwargs
        )

        # output SNRs
        if self.outputsnr:
            snrs = {}

            if self.datakwargs["inject"]:
                snrs["Injected SNR"] = self.hetdata.injection_snr

            # set recovered parameters
            sourcepars = PulsarParametersPy(self.datakwargs["par"])
            maxlikeidx = self.result.posterior.log_likelihood.idxmax()
            maxpostidx = (
                self.result.posterior.log_likelihood + self.result.posterior.log_prior
            ).idxmax()
            for snrstr, idx in zip(
                ["Maximum likelihood SNR", "Maximum a-posteriori SNR"],
                [maxlikeidx, maxpostidx],
            ):
                for item in self.prior:
                    # NOTE: at the moment this will not work correctly if you
                    # have searched over parameters that are converted to their
                    # SI uints
                    sourcepars[item.upper()] = self.result.posterior[item][idx]

                snrs[snrstr] = self.hetdata.signal_snr(sourcepars)

            with open(
                os.path.join(
                    self.sampler_kwargs["outdir"],
                    "{}.snr".format(self.sampler_kwargs["label"]),
                ),
                "w",
            ) as fp:
                json.dump(snrs, fp, indent=2)

        return self.result

    def run_grid(self):
        """
        Run the sampling over a grid in parameter space.

        Returns
        -------
        grid
            A bilby Grid object.
        """

        self.grid = bilby.core.grid.Grid(
            likelihood=self.likelihood, priors=self.prior, **self.grid_kwargs
        )

        return self.grid


def pe(**kwargs):
    """
    Run PE within Python.

    Parameters
    ----------
    par_file: str
        The path to a TEMPO(2) style pulsar parameter file for the source.
    inj_par: str
        The path to a TEMPO(2) style pulsar parameter file containing the
        parameters of a simulated signal to be injected into the data. If
        this is not given a simulated signal will not be added.
    detector: str, list
        A string, or list of strings, containing the abbreviated names for
        the detectors being analysed (e.g., "H1", "L1", "V1").
    data_file: str, list, dict
        A string, list, or dictionary contain paths to the heterodyned data
        to be used in the analysis. For a single detector this can be a single
        string. For multiple detectors a list can be passed with the file path
        for each detector given in the same order as the list passed to the
        ``detector`` argument, or as a dictionary with each file path keyed to
        the associated detector. in the latter case the ``detector`` keyword
        argument is not required, unless wanting to analyse fewer detectors
        than passed. This data is assumed to have been heterodyned at twice the
        source's rotation frequency - to explicitly add data heterodyned at
        once or twice the source's rotation frequency use the ``data_file_1f``
        and ``data_file_2f`` arguments.
    data_file_2f: str, list, dict
        Data files that have been heterodyned at twice the source's rotation
        frequency. See the documentation for ``data_file`` above for usage.
    data_file_1f: str, list, dict
        Data files that have been heterodyned at the source's rotation
        frequency. See the documentation for ``data_file`` above for usage.
    fake_asd: float, str, list, dict
        This specifies the creation of fake Gaussian data drawn from a
        distribution with a given noise amplitude spectral density (ASD). If
        passing a float (and set of ``detector``'s are specified), then this
        value is used when generating the noise for all detectors. If this is
        a string then it should give a detector alias, which specifies using
        the noise ASD for the design sensitivity curve of that detector, or it
        should give a path to a file containing a frequency series of the
        ASD. If a list, then this should be a different float or string for
        each supplied detector. If a dictionary, then this should be a set
        of floats or strings keyed to detector names. The simulated noise
        produced with this argument is assumed to be at twice the source
        rotation frequency. To explicitly specify fake data generation at once
        or twice the source rotation frequency use the equivalent
        ``fake_asd_1f`` and ``fake_asd_2f`` arguments respectively. If wanting
        to supply noise standard deviations rather than ASD use the
        ``fake_sigma`` arguments instead. This argument is ignored if
        ``data_file``'s are supplied.
    fake_asd_1f: float, str, list, dict
        Set the amplitude spectral density for fake noise generation at the
        source rotation frequency. See the ``fake_asd`` argument for usage.
    fake_asd_2f: float, str, list, dict
        Set the amplitude spectral density for fake noise generation at twice
        the source rotation frequency. See the ``fake_asd`` argument for usage.
    fake_sigma: float, str, list, dict
        Set the standard deviation for generating fake Gaussian noise. See the
        ``fake_asd`` argument for usage. The simulated noise produced with this
        argument is assumed to be at twice the source rotation frequency. To
        explicitly specify fake data generation at once or twice the source
        rotation frequency use the equivalent ``fake_sigma_1f`` and
        ``fake_sigma_2f`` arguments respectively.
    fake_sigma_1f: float, str, list, dict
        Set the noise standard deviation for fake noise generation at the
        source rotation frequency. See the ``fake_sigma`` argument for usage.
    fake_sigma_2f: float, str, list, dict
        Set the noise standard deviation for fake noise generation at twice
        the source rotation frequency. See the ``fake_sigma`` argument for usage.
    fake_start: int, list, dict
        The GPS start time for generating fake data. If requiring data at once
        and twice the rotation frequency for the same detector, then the same
        start time will be used for both frequencies.
    fake_end: int, list, dict
        The GPS end time for generating fake data. If requiring data at once
        and twice the rotation frequency for the same detector, then the same
        end time will be used for both frequencies.
    fake_dt: int, list, dict:
        The time step in seconds for generating fake data. If requiring data at
        once and twice the rotation frequency for the same detector, then the
        same time step will be used for both frequencies.
    fake_times: dict, array_like
        Instead of passing start times, end times and time steps for the fake
        data generation, an array of GPS times (or a dictionary of arrays keyed
        to the detector) can be passed instead.
    fake_seed: int, :class:`numpy.random.RandomState`
        A seed for random number generation for the creation of fake data.
    data_kwargs: dict
        A dictionary of keyword arguments to pass to the
        :class:`cwinpy.data.HeterodynedData` objects.
    inj_times: list
        A list of pairs of times between which the simulated signal (if given
        with the ``inj_par`` argument) will be added to the data.
    sampler: str
        The sampling algorithm to use within bilby. The default is "dynesty".
    sampler_kwargs: dict
        A dictionary of keyword arguments to be used by the given sampler
        method.
    grid: bool
        If True then the posterior will be evaluated on a grid.
    grid_kwargs: dict
        A dictionary of keyword arguments to be used by the grid sampler.
    outdir: str
        The output directory for the results.
    label: str
        The name of the output file (excluding the '.json' extension) for the
        results.
    output_snr: bool,
        Set this flag to output the maximum likelihood and maximum a-posteriori
        recovered signal-to-noise ratio. If adding an injection this will also
        output the injected signal SNR. These values will be output to a JSON
        file in the supplied output directory, and using the supplied label,
        with a file extension of '.snr'. This defaults to False.
    likelihood: str
        The likelihood function to use. At the moment this can be either
        'studentst' or 'gaussian', with 'studentst' being the default.
    numba: bool
        Set whether to use the likelihood with numba enabled. Defaults to
        False.
    show_truths: bool
        If plotting the results, setting this argument will overplot the
        "true" signal values. If adding a simulated signal then these parameter
        values will be taken from the file specified by the "inj_par" argument,
        otherwise the values will be taken from the file specified by the
        "par_file" argument.
    prior: str, PriorDict
        A string to a bilby-style
        `prior <https://lscsoft.docs.ligo.org/bilby/prior.html>`_ file, or a
        bilby :class:`~bilby.core.prior.PriorDict` object. This defines the
        parameters that are to be estimated and their prior distributions.
    config: str
        The path to a configuration file containing the analysis arguments.
    periodic_restart_time: int
        The number of seconds after which the run will be evicted with a
        ``77`` exit code. This prevents hard evictions if running under
        HTCondor. For running via the command line interface, this defaults to
        43200 seconds (12 hours), at which point the job will be stopped (and
        then restarted if running under HTCondor). If running directly within
        Python this defaults to 10000000.
    ephem_earth: str, dict
        The path to a file providing the Earth ephemeris. If not supplied, the
        code will attempt to automatically find the appropriate file.
    ephem_sun: str, dict
        The path to a file providing the Sun ephemeris. If not supplied, the
        code will attempt to automatically find the appropriate file.
    """

    if "cli" in kwargs or "config" in kwargs:
        if "cli" in kwargs:
            kwargs.pop("cli")

        # get command line arguments
        parser = create_pe_parser()

        # parse config file or command line arguments
        if "config" in kwargs:
            cliargs = ["--config", kwargs["config"]]
        else:
            cliargs = sys.argv[1:]

        try:
            args, _ = parse_args(cliargs, parser)
        except BilbyPipeError as e:
            raise IOError("{}".format(e))

        # convert args to a dictionary
        dargs = vars(args)

        if "config" in kwargs:
            # update with other keyword arguments
            dargs.update(kwargs)
    else:
        dargs = kwargs

    # set up the run
    runner = PERunner(dargs)

    # run the sampler (expect in testing)
    if runner.use_grid:
        runner.run_grid()
    elif not hasattr(cwinpy, "_called_from_test"):
        runner.run_sampler()

    return runner


def pe_cli(**kwargs):  # pragma: no cover
    """
    Entry point to ``cwinpy_pe`` script. This just calls :func:`cwinpy.pe.pe`,
    but does not return any objects.
    """

    kwargs["cli"] = True  # set to show use of CLI
    _ = pe(**kwargs)


class PEDAGRunner(object):
    """
    Set up and run the known pulsar parameter estimation DAG.

    Parameters
    ----------
    config: :class:`configparser.ConfigParser`
          A :class:`configparser.ConfigParser` object with the analysis setup
          parameters.
    """

    def __init__(self, config, **kwargs):
        # create and build the dag
        self.create_dag(config, **kwargs)

    def create_dag(self, config, **kwargs):
        """
        Create the HTCondor DAG from the configuration parameters.

        Parameters
        ----------
        config: :class:`configparser.ConfigParser`
            A :class:`configparser.ConfigParser` object with the analysis setup
            parameters.
        """

        if not isinstance(config, configparser.ConfigParser):
            raise TypeError("'config' must be a ConfigParser object")

        inputs = PEInput(config)

        if "dag" in kwargs:
            # get a previously created DAG if given (for example for a full
            # analysis pipeline)
            self.dag = kwargs["dag"]
        else:
            self.dag = Dag(inputs)

        # get previous nodes that are parents to PE jobs
        generation_nodes = kwargs.get("generation_nodes", None)

        # get whether to build the dag
        self.build = config.getboolean("dag", "build", fallback=True)

        # get whether to automatically submit the dag
        self.submitdag = config.getboolean("dag", "submitdag", fallback=False)

        # get any additional submission options
        self.submit_options = config.get("dag", "submit_options", fallback=None)

        # create configurations for each cwinpy_pe job
        if config.has_section("pe"):
            # get the paths to the pulsar parameter files
            parfiles = config.get("pe", "pulsars", fallback=None)

            if parfiles is None:
                raise ValueError(
                    "Configuration must contain a set of pulsar parameter files"
                )

            # the "pulsars" option in the [pe] section can either be:
            #  - the path to a single file
            #  - a list of parameter files
            #  - a directory (or glob-able directory pattern) containing parameter files
            #  - a combination of a list of directories and/or files
            # All files must have the extension '.par'
            parfiles = self.eval(parfiles)
            if not isinstance(parfiles, list):
                parfiles = [parfiles]

            pulsars = []
            for parfile in parfiles:
                # add "*.par" wildcard to any directories
                if os.path.isdir(parfile):
                    parfile = os.path.join(parfile, "*.par")

                # get all parameter files
                pulsars.extend(
                    [
                        par
                        for par in glob.glob(parfile)
                        if os.path.splitext(par)[1] == ".par"
                    ]
                )

            # get names of all the pulsars
            pulsardict = {}
            for pulsar in list(pulsars):
                if is_par_file(pulsar):
                    psr = PulsarParametersPy(pulsar)

                    # try names with order of precedence
                    names = [
                        psr[name]
                        for name in ["PSRJ", "PSRB", "PSR", "NAME"]
                        if psr[name] is not None
                    ]
                    if len(names) > 0:
                        pulsardict[names[0]] = pulsar
                    else:
                        warnings.warn(
                            "Parameter file '{}' has no name, so it will be "
                            "ignored".format(pulsar)
                        )

            # the "injections" option in the [pe] section can be specified
            # in the same way as the "pulsars" option
            # get paths to pulsar injection files
            injfiles = config.get("pe", "injections", fallback=None)
            if injfiles is not None:
                injfiles = self.eval(injfiles)
                if not isinstance(injfiles, list):
                    injfiles = [injfiles]

                injections = []
                for injfile in injfiles:
                    # add "*.par" wildcard to any directories
                    if os.path.isdir(injfile):
                        injfile = os.path.join(injfile, "*.par")

                    # get all parameter files
                    injections.extend(
                        [
                            inj
                            for inj in glob.glob(injfile)
                            if os.path.splitext(inj)[1] == ".par"
                        ]
                    )

                injdict = {}
                for inj in injections:
                    if is_par_file(inj):
                        psr = PulsarParametersPy(inj)

                        # try names with order or precedence
                        names = [
                            psr[name]
                            for name in ["PSRJ", "PSRB", "PSR", "NAME"]
                            if psr[name] is not None
                        ]
                        if len(names) > 0:
                            injdict[names[0]] = inj
                        else:
                            warnings.warn(
                                "Parameter file '{}' has no name, so it will "
                                "be ignored".format(inj)
                            )

            # the "data-file-1f" and "data-file-2f" options in the [pe]
            # section specify the locations of heterodyned data files at the
            # rotation frequency and twice the rotation frequency of each
            # source. It is expected that the heterodyned file names
            # contain the name of the pulsar (based on the "PSRJ" name in the
            # associated parameter file). The option should be a dictionary
            # with keys being the detector name for the data sets. If a
            # "data-file" option is given it is assumed to be for data at twice
            # the rotation frequency.
            datafiles1f = config.get("pe", "data-file-1f", fallback=None)
            datafiles2fdefault = config.get("pe", "data-file", fallback=None)
            datafiles2f = config.get("pe", "data-file-2f", fallback=datafiles2fdefault)

            # the "fake-asd-1f" and "fake-asd-2f" options in the [pe]
            # section specify amplitude spectral densities with which to
            # generate simulated Gaussian data for a given detector. If this is
            # a list of detectors then the design ASDs for the given detectors
            # will be used, otherwise it should be a dictionary keyed to
            # detector names, each giving an ASD value, or file from which the
            # ASD can be read. If a "fake-asd" option is given it is assumed to
            # be for data at twice the rotation frequency.
            fakeasd1f = config.get("pe", "fake-asd-1f", fallback=None)
            fakeasd2fdefault = config.get("pe", "fake-asd", fallback=None)
            fakeasd2f = config.get("pe", "fake-asd-2f", fallback=fakeasd2fdefault)
            simdata = {}

            if datafiles1f is not None or datafiles2f is not None:
                detectors1f = None
                if datafiles1f is not None:
                    datafiles1f = self.eval(datafiles1f)

                    if not isinstance(datafiles1f, dict):
                        raise TypeError("Data files must be specified in a dictionary")

                    detectors1f = sorted(list(datafiles1f.keys()))

                detectors2f = None
                if datafiles2f is not None:
                    datafiles2f = self.eval(datafiles2f)

                    if not isinstance(datafiles2f, dict):
                        raise TypeError("Data files must be specified in a dictionary")

                    detectors2f = sorted(list(datafiles2f.keys()))

                if detectors1f != detectors2f and datafiles1f and datafiles2f:
                    raise IOError("Inconsistent detectors given for data sets")

                detectors = detectors2f if detectors2f else detectors1f

                # get lists of data files. For each detector the passed files could
                # be a single file, a list of files, a glob-able directory path
                # containing the files, or a dictionary keyed to the pulsar names.
                datadict = {pname: {} for pname in pulsardict.keys()}

                for datafilesf, freqfactor in zip(
                    [datafiles1f, datafiles2f], ["1f", "2f"]
                ):
                    if datafilesf is None:
                        continue
                    else:
                        for pname in pulsardict.keys():
                            datadict[pname][freqfactor] = {}

                    for det in detectors:
                        dff = []
                        datafiles = datafilesf[det]

                        if isinstance(datafiles, dict):
                            # dictionary of files, with one for each pulsar
                            for pname in pulsardict.keys():
                                if pname in datafiles:
                                    datadict[pname][freqfactor][det] = datafiles[pname]
                            continue

                        if not isinstance(datafiles, list):
                            datafiles = [datafiles]

                        for datafile in datafiles:
                            # add "*" wildcard to any directories
                            if os.path.isdir(datafile):
                                datafile = os.path.join(datafile, "*")

                            # get all data files
                            dff.extend(
                                [
                                    dat
                                    for dat in glob.glob(datafile)
                                    if os.path.isfile(dat)
                                ]
                            )

                        if len(dff) == 0:
                            raise ValueError("No data files found!")

                        # check file name contains the name of a supplied pulsar
                        for pname in pulsardict:
                            for datafile in dff:
                                if pname in datafile:
                                    if det not in datadict[pname][freqfactor]:
                                        datadict[pname][freqfactor][det] = datafile
                                    else:
                                        print(
                                            "Duplicate pulsar '{}' data. Ignoring "
                                            "duplicate.".format(pname)
                                        )
            elif fakeasd1f is not None or fakeasd2f is not None:
                # set to use simulated data
                if fakeasd1f is not None:
                    simdata["1f"] = self.eval(fakeasd1f)

                if fakeasd2f is not None:
                    simdata["2f"] = self.eval(fakeasd2f)
            else:
                raise IOError("No data set for use")

            if simdata:
                # get the start time, end time and time step if given
                fakestart = config.get("pe", "fake-start", fallback=None)
                fakeend = config.get("pe", "fake-end", fallback=None)
                fakedt = config.get("pe", "fake-dt", fallback=None)

            # set some default bilby-style priors
            DEFAULTPRIORS2F = (
                "h0 = Uniform(minimum=0.0, maximum=1.0e-22, name='h0', latex_label='$h_0$')\n"
                "phi0 = Uniform(minimum=0.0, maximum={pi}, name='phi0', latex_label='$\\phi_0$', unit='rad')\n"
                "iota = Sine(minimum=0.0, maximum={pi}, name='iota', latex_label='$\\iota$, unit='rad')\n"
                "psi = Uniform(minimum=0.0, maximum={pi_2}, name='psi', latex_label='$\\psi$, unit='rad')\n"
            ).format(**{"pi": np.pi, "pi_2": (np.pi / 2.0)})

            DEFAULTPRIORS1F = (
                "c21 = Uniform(minimum=0.0, maximum=1.0e-22, name='c21', latex_label='$C_{{21}}$')\n"
                "phi21 = Uniform(minimum=0.0, maximum={2pi}, name='phi21', latex_label='$\\Phi_{{21}}$', unit='rad')\n"
                "iota = Sine(minimum=0.0, maximum={pi}, name='iota', latex_label='$\\iota$, unit='rad')\n"
                "psi = Uniform(minimum=0.0, maximum={pi_2}, name='psi', latex_label='$\\psi$, unit='rad')\n"
            ).format(**{"2pi": 2.0 * np.pi, "pi": np.pi, "pi_2": (np.pi / 2.0)})

            DEFAULTPRIORS1F2F = (
                "c21 = Uniform(minimum=0.0, maximum=1.0e-22, name='c21', latex_label='$C_{{21}}$')\n"
                "c22 = Uniform(minimum=0.0, maximum=1.0e-22, name='c22', latex_label='$C_{{22}}$')\n"
                "phi21 = Uniform(minimum=0.0, maximum={2pi}, name='phi21', latex_label='$\\Phi_{{21}}$', unit='rad')\n"
                "phi22 = Uniform(minimum=0.0, maximum={2pi}, name='phi22', latex_label='$\\Phi_{{22}}$', unit='rad')\n"
                "iota = Sine(minimum=0.0, maximum={pi}, name='iota', latex_label='$\\iota$, unit='rad')\n"
                "psi = Uniform(minimum=0.0, maximum={pi_2}, name='psi', latex_label='$\\psi$, unit='rad')\n"
            ).format(**{"2pi": 2.0 * np.pi, "pi": np.pi, "pi_2": (np.pi / 2.0)})

            # get priors (if none are specified use the defaults)
            priors = config.get("pe", "priors", fallback=None)

            # "priors" can be a file, list of files, directory containing files,
            # glob-able path pattern to a set of files, or a dictionary of files
            # keyed to pulsar names. If all case bar a single file, or a
            # dictionary of keyed files, it is expected that the prior file name
            # contains the PSRJ name of the associated pulsar.
            if priors is not None:
                priors = self.eval(priors)

                if isinstance(priors, dict):
                    priorfiles = priors
                else:
                    if isinstance(priors, list):
                        allpriors = []
                        for priorfile in priors:
                            # add "*" wildcard to directories
                            if os.path.isdir(priorfile):
                                priorfile = os.path.join(priorfile, "*")

                            # get all prior files
                            allpriors.extend([pf for pf in glob.glob(priorfile)])

                        # sort allpriors by base filename (to hopefully avoid clashes)
                        allpriors = [
                            pfs[1]
                            for pfs in sorted(
                                zip(
                                    [os.path.basename(pf) for pf in allpriors],
                                    allpriors,
                                )
                            )
                        ]

                        priorfiles = {}
                        for pname in pulsardict.keys():
                            for i, priorfile in enumerate(list(allpriors)):
                                if pname in priorfile:
                                    if pname not in priorfiles:
                                        priorfiles[pname] = priorfile
                                        del allpriors[i]
                                        break
                                    else:
                                        warnings.warn(
                                            "Duplicate prior '{}' data. Ignoring "
                                            "duplicate.".format(pname)
                                        )
                    elif isinstance(priors, str):
                        if os.path.isfile(priors):
                            priorfiles = {psr: priors for psr in pulsardict.keys()}
                        elif os.path.isdir(priors):
                            # add * wildcard to directories (if not already present)
                            if priors[-1] != "*":
                                priorfile = os.path.join(priors, "*")
                            else:
                                priorfile = priors
                            allpriors = [pf for pf in glob.glob(priorfile)]

                            # sort allpriors by base filename (to hopefully avoid clashes)
                            allpriors = [
                                pfs[1]
                                for pfs in sorted(
                                    zip(
                                        [os.path.basename(pf) for pf in allpriors],
                                        allpriors,
                                    )
                                )
                            ]

                            priorfiles = {}
                            for pname in pulsardict.keys():
                                for i, priorfile in enumerate(list(allpriors)):
                                    if pname in priorfile:
                                        if pname not in priorfiles:
                                            priorfiles[pname] = priorfile
                                            del allpriors[i]
                                            break
                                        else:
                                            warnings.warn(
                                                "Duplicate prior '{}' data. Ignoring "
                                                "duplicate.".format(pname)
                                            )
                        else:
                            raise ValueError(
                                "Prior file '{}' does not exist".format(priors)
                            )
                    else:
                        raise TypeError("Prior type is no recognised")
            else:
                # use default priors
                priorfile = os.path.join(inputs.outdir, "prior.txt")

                with open(priorfile, "w") as fp:
                    if datafiles1f is not None and datafiles2f is not None:
                        fp.write(DEFAULTPRIORS1F2F)
                    elif datafiles2f is not None:
                        fp.write(DEFAULTPRIORS2F)
                    else:
                        fp.write(DEFAULTPRIORS1F)

                priorfiles = {psr: priorfile for psr in pulsardict.keys()}

            # check prior and data exist for the same pulsar, if not remove
            priornames = list(priorfiles.keys())
            datanames = list(datadict.keys()) if not simdata else priornames

            for pname in list(pulsardict.keys()):
                if pname in priornames and pname in datanames:
                    continue
                else:
                    print(
                        "Removing pulsar '{}' as either no data, or no prior "
                        "is given".format(pname)
                    )
                    if pname in datanames:
                        datadict.pop(pname)
                    if pname in priornames:
                        priorfiles.pop(pname)

                    if pname in pulsardict:
                        pulsardict.pop(pname)

            # output the SNRs (injected and recovered)
            outputsnr = config.getboolean("pe", "output_snr", fallback=False)

            # get the sampler (default is dynesty)
            sampler = config.get("pe", "sampler", fallback="dynesty")

            # get the sampler keyword arguments
            samplerkwargs = config.get("pe", "sampler_kwargs", fallback=None)

            # get whether to use numba
            numba = config.getboolean("pe", "numba", fallback=False)

            # get ephemeris files if given
            earthephem = self.eval(config.get("pe", "ephem-earth", fallback=None))
            sunephem = self.eval(config.get("pe", "ephem-sun", fallback=None))
        else:
            raise IOError("Configuration file must have a [pe] section.")

        if len(pulsardict) == 0:
            raise ValueError("No pulsars have been specified!")

        # create jobs (output and label set using pulsar name)
        for pname in pulsardict:
            # create dictionary of configuration outputs
            configdict = {}

            configdict["par_file"] = pulsardict[pname]

            # data file(s)
            for freqfactor in ["1f", "2f"]:
                if not simdata:
                    try:
                        configdict["data_file_{}".format(freqfactor)] = datadict[pname][
                            freqfactor
                        ]
                    except KeyError:
                        pass
                else:
                    try:
                        configdict["fake_asd_{}".format(freqfactor)] = str(
                            ["{}".format(det) for det in simdata[freqfactor]]
                        )
                    except KeyError:
                        pass

            # add injection if given
            if injfiles is not None:
                if pname in injdict:
                    configdict["inj_par"] = injdict[pname]

            configdict["prior"] = priorfiles[pname]
            configdict["sampler"] = sampler
            configdict["numba"] = numba

            if samplerkwargs is not None:
                configdict["sampler_kwargs"] = samplerkwargs

            if outputsnr:
                configdict["output_snr"] = "True"

            for ephem, ephemname in zip(
                [earthephem, sunephem], ["ephem_earth", "ephem_sun"]
            ):
                if ephem is not None:
                    if isinstance(ephem, dict):
                        if pname in ephem:
                            configdict[ephemname] = ephem[pname]
                    elif isinstance(ephem, str):
                        configdict[ephemname] = ephem
                    else:
                        raise TypeError(
                            "Ephemeris file for {} is not a string".format(pname)
                        )

            if simdata and inputs.n_parallel > 1:
                # set a fake seed, so all parallel runs produce the same data
                seed = np.random.randint(1, 2 ** 32 - 1)
                configdict["fake_seed"] = str(seed)

            if simdata:
                if (fakestart is None and fakeend is not None) or (
                    fakestart is not None and fakeend is None
                ):
                    raise ValueError("'fake-start' and 'fake-end' must both be set")
                else:
                    if fakestart is not None:
                        configdict["fake_start"] = fakestart
                    if fakeend is not None:
                        configdict["fake_end"] = fakeend
                if fakedt is not None:
                    configdict["fake_dt"] = fakedt

            parallel_node_list = []
            for idx in range(inputs.n_parallel):
                gnode = None
                if isinstance(generation_nodes, dict):
                    gnode = generation_nodes.get(pname, None)

                penode = PulsarPENode(
                    inputs,
                    configdict.copy(),
                    pname,
                    idx,
                    self.dag,
                    generation_node=gnode,
                )
                parallel_node_list.append(penode)

            if inputs.n_parallel > 1:
                _ = MergeNode(inputs, parallel_node_list, self.dag)

        if self.build:
            self.dag.build()

    def eval(self, arg):
        """
        Try and evaluate a string using :func:`ast.literal_eval`.

        Parameters
        ----------
        arg: str
            A string to be evaluated.

        Returns
        -------
        object:
            The evaluated object, or original string, if not able to be evaluated.
        """

        # copy of string
        newobj = str(arg)

        try:
            newobj = ast.literal_eval(newobj)
        except (ValueError, SyntaxError):
            pass

        return newobj


def pe_dag(**kwargs):
    """
    Run pe_dag within Python. This will create a `HTCondor <https://research.cs.wisc.edu/htcondor/>`_
    DAG for running multiple ``cwinpy_pe`` instances on a computer cluster.

    Parameters
    ----------
    config: str
        A configuration file, or :class:`configparser:ConfigParser` object,
        for the analysis.

    Returns
    -------
    dag:
        The pycondor :class:`pycondor.Dagman` object.
    """

    if "config" in kwargs:
        configfile = kwargs.pop("config")
    else:  # pragma: no cover
        parser = ArgumentParser(
            description=(
                "A script to create a HTCondor DAG to run Bayesian inference to "
                "estimate the parameters of continuous gravitational-wave signals "
                "from a selection of known pulsars."
            )
        )
        parser.add_argument("config", help=("The configuration file for the analysis"))

        args = parser.parse_args()
        configfile = args.config

    if isinstance(configfile, configparser.ConfigParser):
        config = configfile
    else:
        config = configparser.ConfigParser()

        try:
            config.read_file(open(configfile, "r"))
        except Exception as e:
            raise IOError(
                "Problem reading configuration file '{}'\n: {}".format(configfile, e)
            )

    return PEDAGRunner(config, **kwargs)


def pe_dag_cli(**kwargs):  # pragma: no cover
    """
    Entry point to the cwinpy_pe_dag script. This just calls
    :func:`cwinpy.pe.pe_dag`, but does not return any objects.
    """

    _ = pe_dag(**kwargs)


class PEInput(Input):
    def __init__(self, cf):
        """
        Class that sets inputs for the DAG and analysis node generation.

        Parameters
        ----------
        cf: :class:`configparser.ConfigParser`
            The configuration file for the DAG set up.
        """

        self.config = cf
        self.submit = cf.getboolean("dag", "submitdag", fallback=False)
        self.transfer_files = cf.getboolean("dag", "transfer_files", fallback=True)
        self.osg = cf.getboolean("dag", "osg", fallback=False)
        self.label = cf.get("dag", "name", fallback="cwinpy_pe")

        # see bilby_pipe MainInput class
        self.scheduler = cf.get("dag", "scheduler", fallback="condor")
        self.scheduler_args = cf.get("dag", "scheduler_args", fallback=None)
        self.scheduler_module = cf.get("dag", "scheduler_module", fallback=None)
        self.scheduler_env = cf.get("dag", "scheduler_env", fallback=None)
        self.scheduler_analysis_time = cf.get(
            "dag", "scheduler_analysis_time", fallback="7-00:00:00"
        )

        self.outdir = cf.get("run", "basedir", fallback=os.getcwd())

        self.universe = cf.get("job", "universe", fallback="vanilla")
        self.getenv = cf.getboolean("job", "getenv", fallback=False)
        self.pe_log_directory = cf.get(
            "job", "log", fallback=os.path.join(os.path.abspath(self._outdir), "log")
        )
        self.request_memory = cf.get("job", "request_memory", fallback="4 GB")
        self.request_cpus = cf.getint("job", "request_cpus", fallback=1)
        self.accounting = cf.get(
            "job", "accounting_group", fallback="cwinpy"
        )  # cwinpy is a dummy tag
        self.accounting_user = cf.get("job", "accounting_group_user", fallback=None)
        requirements = cf.get("job", "requirements", fallback=None)
        self.requirements = [requirements] if requirements else []
        self.retry = cf.getint("job", "retry", fallback=0)
        self.notification = cf.get("job", "notification", fallback="Never")
        self.email = cf.get("job", "email", fallback=None)
        self.condor_job_priority = cf.getint("job", "condor_job_priority", fallback=0)

        # number of parallel runs for each job
        self.n_parallel = cf.getint("pe", "n_parallel", fallback=1)
        self.sampler_kwargs = cf.get("pe", "sampler_kwargs", fallback=None)

        # needs to be set for the bilby_pipe Node initialisation, but is not a
        # requirement for cwinpy_pe
        self.online_pe = False
        self.extra_lines = []
        self.run_local = False

    @property
    def submit_directory(self):
        subdir = self.config.get(
            "dag", "submit", fallback=os.path.join(self._outdir, "submit")
        )
        check_directory_exists_and_if_not_mkdir(subdir)
        return subdir

    @property
    def initialdir(self):
        if hasattr(self, "_initialdir"):
            if self._initialdir is not None:
                return self._initialdir
            else:
                return os.getcwd()
        else:
            return os.getcwd()

    @initialdir.setter
    def initialdir(self, initialdir):
        if isinstance(initialdir, str):
            self._initialdir = initialdir
        else:
            self._initialdir = None


class PulsarPENode(Node):
    def __init__(
        self, inputs, configdict, psrname, parallel_idx, dag, generation_node=None
    ):
        super().__init__(inputs)
        self.dag = dag

        self.parallel_idx = parallel_idx
        self.request_cpus = inputs.request_cpus
        self.retry = inputs.retry
        self.getenv = inputs.getenv
        self._universe = inputs.universe

        self.psrname = psrname

        resdir = inputs.config.get("pe", "results", fallback="results")
        self.psrbase = os.path.join(inputs.outdir, resdir, psrname)
        if self.inputs.n_parallel > 1:
            self.resdir = os.path.join(self.psrbase, "par{}".format(parallel_idx))
        else:
            self.resdir = self.psrbase

        check_directory_exists_and_if_not_mkdir(self.resdir)
        configdict["outdir"] = self.resdir

        # job name prefix
        jobname = inputs.config.get("job", "name", fallback="cwinpy_pe")

        # replace any "+" in the pulsar name for the job name as Condor does
        # not allow "+"s in the name
        self.label = "{}_{}".format(jobname, psrname)
        self.base_job_name = "{}_{}".format(jobname, psrname.replace("+", "plus"))
        if inputs.n_parallel > 1:
            self.job_name = "{}_{}".format(self.base_job_name, parallel_idx)
            self.label = "{}_{}".format(self.label, parallel_idx)
        else:
            self.job_name = self.base_job_name

        configdict["label"] = self.label

        # output the configuration file
        configdir = inputs.config.get("pe", "config", fallback="configs")
        configlocation = os.path.join(inputs.outdir, configdir)
        check_directory_exists_and_if_not_mkdir(configlocation)
        if inputs.n_parallel > 1:
            configfile = os.path.join(
                configlocation, "{}_{}.ini".format(psrname, parallel_idx)
            )
        else:
            configfile = os.path.join(configlocation, "{}.ini".format(psrname))

        self.setup_arguments(
            add_ini=False, add_unknown_args=False, add_command_line_args=False
        )

        # add files for transfer
        if self.inputs.transfer_files or self.inputs.osg:
            tmpinitialdir = self.inputs.initialdir

            self.inputs.initialdir = self.resdir

            input_files_to_transfer = [
                self._relative_topdir(configfile, self.inputs.initialdir)
            ]

            # make paths relative
            for key in ["par_file", "inj_par", "data_file_1f", "data_file_2f", "prior"]:
                if key in list(configdict.keys()):
                    if key in ["data_file_1f", "data_file_2f"]:
                        for detkey in configdict[key]:
                            input_files_to_transfer.append(
                                self._relative_topdir(
                                    configdict[key][detkey], self.inputs.initialdir
                                )
                            )

                            # set to use only file as the transfer directory is flat
                            configdict[key][detkey] = os.path.basename(
                                configdict[key][detkey]
                            )
                    else:
                        input_files_to_transfer.append(
                            self._relative_topdir(
                                configdict[key], self.inputs.initialdir
                            )
                        )

                        # set to use only file as the transfer directory is flat
                        configdict[key] = os.path.basename(configdict[key])

            configdict["outdir"] = "results/"

            # add output directory to inputs in case resume file exists
            input_files_to_transfer.append(".")

            self.extra_lines.extend(
                self._condor_file_transfer_lines(
                    list(set(input_files_to_transfer)), [configdict["outdir"]]
                )
            )

            self.arguments.add("config", os.path.basename(configfile))
        else:
            tmpinitialdir = None
            self.arguments.add("config", configfile)

        self.extra_lines.extend(self._checkpoint_submit_lines())

        # add accounting user
        if self.inputs.accounting_user is not None:
            self.extra_lines.append(
                "accounting_group_user = {}".format(self.inputs.accounting_user)
            )

        parseobj = DefaultConfigFileParser()
        with open(configfile, "w") as fp:
            fp.write(parseobj.serialize(configdict))

        self.process_node()

        # reset initial directory
        if tmpinitialdir is not None:
            self.inputs.initialdir = tmpinitialdir

        if generation_node is not None:
            # This is for the future when implementing a full pipeline
            # the generation node will be, for example, a heterodyning job
            if isinstance(generation_node, Node):
                self.job.add_parent(generation_node.job)
            elif isinstance(generation_node, list):
                self.job.add_parents(
                    [gnode.job for gnode in generation_node if isinstance(gnode, Node)]
                )

    @property
    def executable(self):
        jobexec = self.inputs.config.get("job", "executable", fallback="cwinpy_pe")
        return self._get_executable_path(jobexec)

    @property
    def request_memory(self):
        return self.inputs.request_memory

    @property
    def log_directory(self):
        check_directory_exists_and_if_not_mkdir(self.inputs.pe_log_directory)
        return self.inputs.pe_log_directory

    @property
    def result_directory(self):
        """ The path to the directory where result output will be stored """
        check_directory_exists_and_if_not_mkdir(self.resdir)
        return self.resdir

    @property
    def result_file(self):
        extension = self.inputs.sampler_kwargs.get("save", "json")
        gzip = self.inputs.sampler_kwargs.get("gzip", False)
        return bilby.core.result.result_file_name(
            self.result_directory, self.label, extension=extension, gzip=gzip
        )

    @staticmethod
    def _relative_topdir(path, reference):
        """Returns the top-level directory name of a path relative
        to a reference
        """
        try:
            return os.path.relpath(path, reference)
        except ValueError as exc:
            exc.args = ("cannot format {} relative to {}".format(path, reference),)
            raise


class MergeNode(Node):
    def __init__(self, inputs, parallel_node_list, dag):
        super().__init__(inputs)
        self.dag = dag

        self.job_name = "{}_merge".format(parallel_node_list[0].base_job_name)

        jobname = inputs.config.get("job", "name", fallback="cwinpy_pe")
        self.label = "{}_{}".format(jobname, parallel_node_list[0].psrname)
        self.request_cpus = 1
        self.setup_arguments(
            add_ini=False, add_unknown_args=False, add_command_line_args=False
        )
        self.arguments.append("--result")
        for pn in parallel_node_list:
            self.arguments.append(pn.result_file)
        self.arguments.add("outdir", parallel_node_list[0].psrbase)
        self.arguments.add("label", self.label)
        self.arguments.add_flag("merge")

        extension = self.inputs.sampler_kwargs.get("save", "json")
        gzip = self.inputs.sampler_kwargs.get("gzip", False)
        self.arguments.add("extension", extension)
        if gzip:
            self.arguments.add_flag("gzip")

        self.process_node()
        for pn in parallel_node_list:
            self.job.add_parent(pn.job)

    @property
    def executable(self):
        return self._get_executable_path("bilby_result")

    @property
    def request_memory(self):
        return "16 GB"

    @property
    def log_directory(self):
        return self.inputs.pe_log_directory

    @property
    def result_file(self):
        extension = self.inputs.sampler_kwargs.get("save", "json")
        gzip = self.inputs.sampler_kwargs.get("gzip", False)
        return bilby.core.result.result_file_name(
            self.inputs.result_directory, self.label, extension=extension, gzip=gzip
        )<|MERGE_RESOLUTION|>--- conflicted
+++ resolved
@@ -20,7 +20,6 @@
 from bilby_pipe.job_creation.dag import Dag
 from bilby_pipe.job_creation.node import Node
 from bilby_pipe.utils import (
-    CHECKPOINT_EXIT_CODE,
     BilbyPipeError,
     check_directory_exists_and_if_not_mkdir,
     convert_string_to_dict,
@@ -31,17 +30,7 @@
 
 from ..data import HeterodynedData, MultiHeterodynedData
 from ..likelihood import TargetedPulsarLikelihood
-<<<<<<< HEAD
 from ..utils import is_par_file, sighandler
-=======
-from ..utils import is_par_file
-
-
-def sighandler(signum, frame):
-    # perform periodic eviction with exit code 77
-    # see https://git.ligo.org/lscsoft/bilby_pipe/-/commit/c63c3e718f20ce39b0340da27fb696c49409fcd8  # noqa: E501
-    sys.exit(CHECKPOINT_EXIT_CODE)
->>>>>>> a1426904
 
 
 def create_pe_parser():
