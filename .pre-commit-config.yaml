--- conflicted
+++ resolved
@@ -20,8 +20,4 @@
     rev: 5.11.4
     hooks:
       - id: isort # sort imports alphabetically and separates import into sections
-<<<<<<< HEAD
-        args: ["--profile", "black", "--filter-files"]
-=======
-        args: ["--filter-files", "--profile", "black"]
->>>>>>> 42fc6e85
+        args: ["--filter-files", "--profile", "black"]